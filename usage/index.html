<!DOCTYPE html>
<html lang="en">

<head>
    <meta charset="UTF-8">
    <meta http-equiv="X-UA-Compatible" content="IE=edge">
    <meta name="viewport" content="width=device-width, initial-scale=1.0">
    <title>Document</title>

    <style>
        * {
            font-family: Helvetica Neue, Helvetica, Arial, sans-serif;
            box-sizing: border-box;
        }

        .formula-y-form * {
            box-sizing: border-box;
            line-height: 1.5;
        }

        body {
            padding: 25px;
        }

        .formula-y-form {
            margin: auto;
            font-family: sans-serif;
            font-size: 16px;
        }

        .formula-y-form-item {
            display: flex;
            flex-direction: column;
        }

        .formula-y-form-item > * {
            align-self: flex-start;
        }

        .formula-y-txt-label, .formula-y-checkbox-label {
            font-weight: bold;
            padding: 10px 0;
        }

        .formula-y-txt-input {
            -webkit-appearance: none;
            width: 100%;
            max-width: 425px;
            padding: 0.8em;
            font-size: 0.9em;
            font-family: sans-serif;
            outline: none;
            border: 1px solid #dddddd;
            border-radius: 4px;
            background-color: #f9f9f9;
            transition: background 0.25s, border-color 0.25s, color 0.25s;
        }

        .formula-y-txt-input:focus {
            background: white;
        }

        .formula-y-checkbox-label {

        }

        .formula-y-checkbox {

        }

<<<<<<< HEAD
        input {
            padding: 0.25rem;
            display: block;
            border-radius: 0.25rem;
            border-color: rgb(9, 2, 40);
            border-width: 0.5px;
            border-style: solid;
        }

        label {
            color: rgb(9, 2, 40);
=======
        .required {
            color: #d50000;
            background-color: #fff8f8;
            border-color: #d50000;
>>>>>>> cec5fabd
        }

    </style>
</head>

<body>

</body>

</html><|MERGE_RESOLUTION|>--- conflicted
+++ resolved
@@ -1,6 +1,5 @@
 <!DOCTYPE html>
 <html lang="en">
-
 <head>
     <meta charset="UTF-8">
     <meta http-equiv="X-UA-Compatible" content="IE=edge">
@@ -8,10 +7,6 @@
     <title>Document</title>
 
     <style>
-        * {
-            font-family: Helvetica Neue, Helvetica, Arial, sans-serif;
-            box-sizing: border-box;
-        }
 
         .formula-y-form * {
             box-sizing: border-box;
@@ -68,31 +63,15 @@
 
         }
 
-<<<<<<< HEAD
-        input {
-            padding: 0.25rem;
-            display: block;
-            border-radius: 0.25rem;
-            border-color: rgb(9, 2, 40);
-            border-width: 0.5px;
-            border-style: solid;
-        }
-
-        label {
-            color: rgb(9, 2, 40);
-=======
         .required {
             color: #d50000;
             background-color: #fff8f8;
             border-color: #d50000;
->>>>>>> cec5fabd
         }
 
     </style>
 </head>
-
 <body>
-
+    
 </body>
-
 </html>